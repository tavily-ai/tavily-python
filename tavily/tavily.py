"""
Tavily API Client Implementation.

This module provides a Python client for interacting with the Tavily API, offering
functionality for web search, content extraction, web crawling, and more. The client
supports both synchronous and asynchronous operations.

The main class `TavilyClient` provides methods for:
- Web search with customizable parameters
- Content extraction from URLs
- Web crawling with configurable depth and breadth
- Site mapping
- Question answering
- Company information retrieval

Example:
    >>> client = TavilyClient(api_key="your-api-key")
    >>> results = client.search("Python programming")
    >>> print(results)

Note:
    All API calls require a valid Tavily API key, which can be provided during
    initialization or set as an environment variable TAVILY_API_KEY.
"""

import json
import os
import warnings
from concurrent.futures import ThreadPoolExecutor, as_completed
<<<<<<< HEAD
from typing import List, Literal, Optional, Sequence, Union

import requests

=======
from .utils import get_max_items_from_list
from .errors import UsageLimitExceededError, InvalidAPIKeyError, MissingAPIKeyError, BadRequestError, ForbiddenError, TimeoutError
>>>>>>> b153eef7
from .config import AllowedCategory
from .errors import (
    BadRequestError,
    ForbiddenError,
    InvalidAPIKeyError,
    MissingAPIKeyError,
    UsageLimitExceededError,
)
from .utils import get_max_items_from_list


class TavilyClient:
    """A client for interacting with the Tavily API.

    This class provides methods to interact with various endpoints of the Tavily API,
    including search, extraction, crawling, and more. It handles authentication,
    request formatting, and error handling.

    Attributes:
        base_url (str): The base URL for the Tavily API.
        api_key (str): The API key used for authentication.
        proxies (Optional[dict]): Proxy configuration for requests.
        headers (dict): HTTP headers for API requests.

    Example:
        >>> client = TavilyClient(api_key="your-api-key")
        >>> results = client.search("Python programming")
    """

    def __init__(
        self, api_key: Optional[str] = None, proxies: Optional[dict[str, str]] = None
    ) -> None:
        """Initialize the Tavily client.

        Args:
            api_key (Optional[str]): The Tavily API key. If not provided, will be
                read from the TAVILY_API_KEY environment variable.
            proxies (Optional[dict[str, str]]): Proxy configuration for requests.
                Can include 'http' and 'https' keys.

        Raises:
            MissingAPIKeyError: If no API key is provided and TAVILY_API_KEY is not set.
        """
        if api_key is None:
            api_key = os.getenv("TAVILY_API_KEY")

        if not api_key:
            raise MissingAPIKeyError()

        resolved_proxies = {
            "http": proxies.get("http") if proxies else os.getenv("TAVILY_HTTP_PROXY"),
            "https": proxies.get("https")
            if proxies
            else os.getenv("TAVILY_HTTPS_PROXY"),
        }

        resolved_proxies = {k: v for k, v in resolved_proxies.items() if v} or None

        self.base_url = "https://api.tavily.com"
        self.api_key = api_key
        self.proxies = resolved_proxies
        self.headers = {
            "Content-Type": "application/json",
            "Authorization": f"Bearer {self.api_key}",
        }

    def _search(
        self,
        query: str,
        search_depth: Literal["basic", "advanced"] = "basic",
        topic: Literal["general", "news", "finance"] = "general",
        time_range: Literal["day", "week", "month", "year"] = None,
        days: int = 7,
        max_results: int = 5,
        include_domains: Sequence[str] = None,
        exclude_domains: Sequence[str] = None,
        include_answer: Union[bool, Literal["basic", "advanced"]] = False,
        include_raw_content: bool = False,
        include_images: bool = False,
        timeout: int = 60,
        **kwargs,
    ) -> dict:
        """Internal method to perform a search request to the Tavily API.

        Args:
            query (str): The search query string.
            search_depth (Literal["basic", "advanced"]): The depth of the search.
                'basic' for quick results, 'advanced' for more comprehensive results.
            topic (Literal["general", "news", "finance"]): The topic category for the search.
            time_range (Optional[Literal["day", "week", "month", "year"]]): Time range for results.
            days (int): Number of days to look back for results.
            max_results (int): Maximum number of results to return.
            include_domains (Optional[Sequence[str]]): List of domains to include in results.
            exclude_domains (Optional[Sequence[str]]): List of domains to exclude from results.
            include_answer (Union[bool, Literal["basic", "advanced"]]): Whether to include an AI-generated answer.
            include_raw_content (bool): Whether to include raw content in results.
            include_images (bool): Whether to include images in results.
            timeout (int): Request timeout in seconds.
            **kwargs: Additional parameters to pass to the API.

        Returns:
            dict: The API response containing search results.

        Raises:
            UsageLimitExceededError: If API usage limit is exceeded.
            ForbiddenError: If the request is forbidden.
            InvalidAPIKeyError: If the API key is invalid.
            BadRequestError: If the request is malformed.
            requests.exceptions.RequestException: For other HTTP errors.
        """

        data = {
            "query": query,
            "search_depth": search_depth,
            "topic": topic,
            "time_range": time_range,
            "days": days,
            "include_answer": include_answer,
            "include_raw_content": include_raw_content,
            "max_results": max_results,
            "include_domains": include_domains,
            "exclude_domains": exclude_domains,
            "include_images": include_images,
        }

        if kwargs:
            data.update(kwargs)

        timeout = min(timeout, 120)

<<<<<<< HEAD
        response = requests.post(
            self.base_url + "/search",
            data=json.dumps(data),
            headers=self.headers,
            timeout=timeout,
            proxies=self.proxies,
        )
=======
        try:
            response = requests.post(self.base_url + "/search", data=json.dumps(data), headers=self.headers, timeout=timeout, proxies=self.proxies)
        except requests.exceptions.Timeout:
            raise TimeoutError(timeout)
>>>>>>> b153eef7

        if response.status_code == 200:
            return response.json()
        else:
            detail = ""
            try:
                detail = response.json().get("detail", {}).get("error", None)
            except Exception:
                pass

            if response.status_code == 429:
                raise UsageLimitExceededError(detail)
            elif response.status_code in [403, 432, 433]:
                raise ForbiddenError(detail)
            elif response.status_code == 401:
                raise InvalidAPIKeyError(detail)
            elif response.status_code == 400:
                raise BadRequestError(detail)
            
            else:
                raise response.raise_for_status()

    def search(
        self,
        query: str,
        search_depth: Literal["basic", "advanced"] = "basic",
        topic: Literal["general", "news", "finance"] = "general",
        time_range: Literal["day", "week", "month", "year"] = None,
        days: int = 7,
        max_results: int = 5,
        include_domains: Sequence[str] = None,
        exclude_domains: Sequence[str] = None,
        include_answer: Union[bool, Literal["basic", "advanced"]] = False,
        include_raw_content: bool = False,
        include_images: bool = False,
        timeout: int = 60,
        **kwargs,  # Accept custom arguments
    ) -> dict:
        """Perform a search using the Tavily API.

        This method provides a high-level interface for performing web searches
        with various customization options.

        Args:
            query (str): The search query string.
            search_depth (Literal["basic", "advanced"]): The depth of the search.
                'basic' for quick results, 'advanced' for more comprehensive results.
            topic (Literal["general", "news", "finance"]): The topic category for the search.
            time_range (Optional[Literal["day", "week", "month", "year"]]): Time range for results.
            days (int): Number of days to look back for results.
            max_results (int): Maximum number of results to return.
            include_domains (Optional[Sequence[str]]): List of domains to include in results.
            exclude_domains (Optional[Sequence[str]]): List of domains to exclude from results.
            include_answer (Union[bool, Literal["basic", "advanced"]]): Whether to include an AI-generated answer.
            include_raw_content (bool): Whether to include raw content in results.
            include_images (bool): Whether to include images in results.
            timeout (int): Request timeout in seconds.
            **kwargs: Additional parameters to pass to the API.

        Returns:
            dict: A dictionary containing the search results and metadata.

        Example:
            >>> client = TavilyClient(api_key="your-api-key")
            >>> results = client.search(
            ...     query="Python programming",
            ...     search_depth="advanced",
            ...     max_results=10
            ... )
            >>> print(results["results"])
        """
        timeout = min(timeout, 120)
        response_dict = self._search(
            query,
            search_depth=search_depth,
            topic=topic,
            time_range=time_range,
            days=days,
            max_results=max_results,
            include_domains=include_domains,
            exclude_domains=exclude_domains,
            include_answer=include_answer,
            include_raw_content=include_raw_content,
            include_images=include_images,
            timeout=timeout,
            **kwargs,
        )

        tavily_results = response_dict.get("results", [])

        response_dict["results"] = tavily_results

        return response_dict

    def _extract(
        self,
        urls: Union[List[str], str],
        include_images: bool = False,
        extract_depth: Literal["basic", "advanced"] = "basic",
        timeout: int = 60,
        **kwargs,
    ) -> dict:
        """Internal method to extract content from URLs using the Tavily API.

        Args:
            urls (Union[List[str], str]): A single URL or list of URLs to extract content from.
            include_images (bool): Whether to include images in the extracted content.
            extract_depth (Literal["basic", "advanced"]): The depth of content extraction.
                'basic' for main content only, 'advanced' for more comprehensive extraction.
            timeout (int): Request timeout in seconds.
            **kwargs: Additional parameters to pass to the API.

        Returns:
            dict: The API response containing extracted content.

        Raises:
            UsageLimitExceededError: If API usage limit is exceeded.
            ForbiddenError: If the request is forbidden.
            InvalidAPIKeyError: If the API key is invalid.
            BadRequestError: If the request is malformed.
            requests.exceptions.RequestException: For other HTTP errors.
        """
        data = {
            "urls": urls,
            "include_images": include_images,
            "extract_depth": extract_depth,
        }
        if kwargs:
            data.update(kwargs)

        timeout = min(timeout, 120)

<<<<<<< HEAD
        response = requests.post(
            self.base_url + "/extract",
            data=json.dumps(data),
            headers=self.headers,
            timeout=timeout,
            proxies=self.proxies,
        )
=======
        try:
            response = requests.post(self.base_url + "/extract", data=json.dumps(data), headers=self.headers, timeout=timeout, proxies=self.proxies)
        except requests.exceptions.Timeout:
            raise TimeoutError(timeout)
>>>>>>> b153eef7

        if response.status_code == 200:
            return response.json()
        else:
            detail = ""
            try:
                detail = response.json().get("detail", {}).get("error", None)
            except Exception:
                pass

            if response.status_code == 429:
                raise UsageLimitExceededError(detail)
            elif response.status_code in [403, 432, 433]:
                raise ForbiddenError(detail)
            elif response.status_code == 401:
                raise InvalidAPIKeyError(detail)
            elif response.status_code == 400:
                raise BadRequestError(detail)
            else:
                raise response.raise_for_status()

    def extract(
        self,
        urls: Union[List[str], str],  # Accept a list of URLs or a single URL
        include_images: bool = False,
        extract_depth: Literal["basic", "advanced"] = "basic",
        timeout: int = 60,
        **kwargs,  # Accept custom arguments
    ) -> dict:
        """Extract content from one or more URLs using the Tavily API.

        This method provides a high-level interface for extracting content from web pages,
        with options for controlling the extraction depth and including images.

        Args:
            urls (Union[List[str], str]): A single URL or list of URLs to extract content from.
            include_images (bool): Whether to include images in the extracted content.
            extract_depth (Literal["basic", "advanced"]): The depth of content extraction.
                'basic' for main content only, 'advanced' for more comprehensive extraction.
            timeout (int): Request timeout in seconds.
            **kwargs: Additional parameters to pass to the API.

        Returns:
            dict: A dictionary containing the extracted content and metadata.

        Example:
            >>> client = TavilyClient(api_key="your-api-key")
            >>> content = client.extract(
            ...     urls=["https://example.com"],
            ...     extract_depth="advanced",
            ...     include_images=True
            ... )
            >>> print(content["content"])
        """
        timeout = min(timeout, 120)
        response_dict = self._extract(
            urls, include_images, extract_depth, timeout, **kwargs
        )

        tavily_results = response_dict.get("results", [])
        failed_results = response_dict.get("failed_results", [])

        response_dict["results"] = tavily_results
        response_dict["failed_results"] = failed_results

        return response_dict

    def _crawl(
        self,
        url: str,
        max_depth: int = None,
        max_breadth: int = None,
        limit: int = None,
        instructions: str = None,
        select_paths: Sequence[str] = None,
        select_domains: Sequence[str] = None,
        exclude_paths: Sequence[str] = None,
        exclude_domains: Sequence[str] = None,
        allow_external: bool = None,
        include_images: bool = None,
        categories: Sequence[AllowedCategory] = None,
        extract_depth: Literal["basic", "advanced"] = None,
        timeout: int = 60,
        **kwargs,
    ) -> dict:
        """Internal method to crawl a website using the Tavily API.

        Args:
            url (str): The starting URL for the crawl.
            max_depth (Optional[int]): Maximum depth of the crawl.
            max_breadth (Optional[int]): Maximum number of pages to crawl at each depth.
            limit (Optional[int]): Maximum total number of pages to crawl.
            instructions (Optional[str]): Custom instructions for the crawler.
            select_paths (Optional[Sequence[str]]): URL patterns to include in the crawl.
            select_domains (Optional[Sequence[str]]): Domains to include in the crawl.
            exclude_paths (Optional[Sequence[str]]): URL patterns to exclude from the crawl.
            exclude_domains (Optional[Sequence[str]]): Domains to exclude from the crawl.
            allow_external (Optional[bool]): Whether to allow crawling external domains.
            include_images (Optional[bool]): Whether to include images in the crawl.
            categories (Optional[Sequence[AllowedCategory]]): Content categories to include.
            extract_depth (Optional[Literal["basic", "advanced"]]): Depth of content extraction.
            timeout (int): Request timeout in seconds.
            **kwargs: Additional parameters to pass to the API.

        Returns:
            dict: The API response containing crawl results.

        Raises:
            UsageLimitExceededError: If API usage limit is exceeded.
            ForbiddenError: If the request is forbidden.
            InvalidAPIKeyError: If the API key is invalid.
            BadRequestError: If the request is malformed.
            requests.exceptions.RequestException: For other HTTP errors.
        """
        data = {
            "url": url,
            "max_depth": max_depth,
            "max_breadth": max_breadth,
            "limit": limit,
            "instructions": instructions,
            "select_paths": select_paths,
            "select_domains": select_domains,
            "exclude_paths": exclude_paths,
            "exclude_domains": exclude_domains,
            "allow_external": allow_external,
            "include_images": include_images,
            "categories": categories,
            "extract_depth": extract_depth,
        }

        if kwargs:
            data.update(kwargs)

        data = {k: v for k, v in data.items() if v is not None}

        timeout = min(timeout, 120)

<<<<<<< HEAD
        response = requests.post(
            self.base_url + "/crawl",
            data=json.dumps(data),
            headers=self.headers,
            timeout=timeout,
            proxies=self.proxies,
        )
=======
        try:
            response = requests.post(
                self.base_url + "/crawl", data=json.dumps(data), headers=self.headers, timeout=timeout, proxies=self.proxies)
        except requests.exceptions.Timeout:
            raise TimeoutError(timeout)
>>>>>>> b153eef7

        if response.status_code == 200:
            return response.json()
        else:
            detail = ""
            try:
                detail = response.json().get("detail", {}).get("error", None)
            except Exception:
                pass

            if response.status_code == 429:
                raise UsageLimitExceededError(detail)
            elif response.status_code in [403, 432, 433]:
                raise ForbiddenError(detail)
            elif response.status_code == 401:
                raise InvalidAPIKeyError(detail)
            elif response.status_code == 400:
                raise BadRequestError(detail)
            else:
                raise response.raise_for_status()

    def crawl(
        self,
        url: str,
        max_depth: int = None,
        max_breadth: int = None,
        limit: int = None,
        instructions: str = None,
        select_paths: Sequence[str] = None,
        select_domains: Sequence[str] = None,
        exclude_paths: Sequence[str] = None,
        exclude_domains: Sequence[str] = None,
        allow_external: bool = None,
        include_images: bool = None,
        categories: Sequence[AllowedCategory] = None,
        extract_depth: Literal["basic", "advanced"] = None,
        timeout: int = 60,
        **kwargs,
    ) -> dict:
        """Crawl a website using the Tavily API.

        This method provides a high-level interface for crawling websites with various
        customization options for controlling the crawl behavior and content extraction.

        Args:
            url (str): The starting URL for the crawl.
            max_depth (Optional[int]): Maximum depth of the crawl.
            max_breadth (Optional[int]): Maximum number of pages to crawl at each depth.
            limit (Optional[int]): Maximum total number of pages to crawl.
            instructions (Optional[str]): Custom instructions for the crawler.
            select_paths (Optional[Sequence[str]]): URL patterns to include in the crawl.
            select_domains (Optional[Sequence[str]]): Domains to include in the crawl.
            exclude_paths (Optional[Sequence[str]]): URL patterns to exclude from the crawl.
            exclude_domains (Optional[Sequence[str]]): Domains to exclude from the crawl.
            allow_external (Optional[bool]): Whether to allow crawling external domains.
            include_images (Optional[bool]): Whether to include images in the crawl.
            categories (Optional[Sequence[AllowedCategory]]): Content categories to include.
            extract_depth (Optional[Literal["basic", "advanced"]]): Depth of content extraction.
            timeout (int): Request timeout in seconds.
            **kwargs: Additional parameters to pass to the API.

        Returns:
            dict: A dictionary containing the crawl results and metadata.

        Example:
            >>> client = TavilyClient(api_key="your-api-key")
            >>> results = client.crawl(
            ...     url="https://example.com",
            ...     max_depth=2,
            ...     max_breadth=10,
            ...     include_images=True
            ... )
            >>> print(results)
        """
        timeout = min(timeout, 120)
        response_dict = self._crawl(
            url,
            max_depth=max_depth,
            max_breadth=max_breadth,
            limit=limit,
            instructions=instructions,
            select_paths=select_paths,
            select_domains=select_domains,
            exclude_paths=exclude_paths,
            exclude_domains=exclude_domains,
            allow_external=allow_external,
            categories=categories,
            extract_depth=extract_depth,
            include_images=include_images,
            timeout=timeout,
            **kwargs,
        )

        return response_dict

    def _map(
        self,
        url: str,
        max_depth: int = None,
        max_breadth: int = None,
        limit: int = None,
        instructions: str = None,
        select_paths: Sequence[str] = None,
        select_domains: Sequence[str] = None,
        exclude_paths: Sequence[str] = None,
        exclude_domains: Sequence[str] = None,
        allow_external: bool = None,
        include_images: bool = None,
        categories: Sequence[AllowedCategory] = None,
        timeout: int = 60,
        **kwargs,
    ) -> dict:
        """
        Internal map method to send the request to the API.
        """
        data = {
            "url": url,
            "max_depth": max_depth,
            "max_breadth": max_breadth,
            "limit": limit,
            "instructions": instructions,
            "select_paths": select_paths,
            "select_domains": select_domains,
            "exclude_paths": exclude_paths,
            "exclude_domains": exclude_domains,
            "allow_external": allow_external,
            "include_images": include_images,
            "categories": categories,
        }

        if kwargs:
            data.update(kwargs)

        data = {k: v for k, v in data.items() if v is not None}

        timeout = min(timeout, 120)

<<<<<<< HEAD
        response = requests.post(
            self.base_url + "/map",
            data=json.dumps(data),
            headers=self.headers,
            timeout=timeout,
            proxies=self.proxies,
        )
=======
        try:
            response = requests.post(
                self.base_url + "/map", data=json.dumps(data), headers=self.headers, timeout=timeout, proxies=self.proxies)
        except requests.exceptions.Timeout:
            raise TimeoutError(timeout)
>>>>>>> b153eef7

        if response.status_code == 200:
            return response.json()
        else:
            detail = ""
            try:
                detail = response.json().get("detail", {}).get("error", None)
            except Exception:
                pass

            if response.status_code == 429:
                raise UsageLimitExceededError(detail)
            elif response.status_code in [403, 432, 433]:
                raise ForbiddenError(detail)
            elif response.status_code == 401:
                raise InvalidAPIKeyError(detail)
            elif response.status_code == 400:
                raise BadRequestError(detail)
            else:
                raise response.raise_for_status()

    def map(
        self,
        url: str,
        max_depth: int = None,
        max_breadth: int = None,
        limit: int = None,
        instructions: str = None,
        select_paths: Sequence[str] = None,
        select_domains: Sequence[str] = None,
        exclude_paths: Sequence[str] = None,
        exclude_domains: Sequence[str] = None,
        allow_external: bool = None,
        include_images: bool = None,
        categories: Sequence[AllowedCategory] = None,
        timeout: int = 60,
        **kwargs,
    ) -> dict:
        """
        Combined map method.

        """
        timeout = min(timeout, 120)
        response_dict = self._map(
            url,
            max_depth=max_depth,
            max_breadth=max_breadth,
            limit=limit,
            instructions=instructions,
            select_paths=select_paths,
            select_domains=select_domains,
            exclude_paths=exclude_paths,
            exclude_domains=exclude_domains,
            allow_external=allow_external,
            include_images=include_images,
            categories=categories,
            timeout=timeout,
            **kwargs,
        )

        return response_dict

    def get_search_context(
        self,
        query: str,
        search_depth: Literal["basic", "advanced"] = "basic",
        topic: Literal["general", "news", "finance"] = "general",
        days: int = 7,
        max_results: int = 5,
        include_domains: Sequence[str] = None,
        exclude_domains: Sequence[str] = None,
        max_tokens: int = 4000,
        timeout: int = 60,
        **kwargs,  # Accept custom arguments
    ) -> str:
        """Get a contextual summary of search results for a query.

        This method performs a search and returns a concise summary of the most
        relevant information found, formatted as a context string. Useful for getting only related content from retrieved websites
        without having to deal with context extraction and limitation yourself.

        Args:
            query (str): The search query string.
            search_depth (Literal["basic", "advanced"]): The depth of the search.
            topic (Literal["general", "news", "finance"]): The topic category for the search.
            days (int): Number of days to look back for results.
            max_results (int): Maximum number of results to include in the context.
            include_domains (Optional[Sequence[str]]): List of domains to include in results.
            exclude_domains (Optional[Sequence[str]]): List of domains to exclude from results.
            max_tokens (int): Maximum number of tokens in the generated context.
            timeout (int): Request timeout in seconds.
            **kwargs: Additional parameters to pass to the API.

        Returns:
            str: A string containing the contextual summary of search results.

        Example:
            >>> client = TavilyClient(api_key="your-api-key")
            >>> context = client.get_search_context(
            ...     query="Latest developments in AI",
            ...     search_depth="advanced",
            ...     max_tokens=2000
            ... )
            >>> print(context)
        """
        timeout = min(timeout, 120)
        response_dict = self._search(
            query,
            search_depth=search_depth,
            topic=topic,
            days=days,
            max_results=max_results,
            include_domains=include_domains,
            exclude_domains=exclude_domains,
            include_answer=False,
            include_raw_content=False,
            include_images=False,
            timeout=timeout,
            **kwargs,
        )
        sources = response_dict.get("results", [])
        context = [
            {"url": source["url"], "content": source["content"]} for source in sources
        ]
        return json.dumps(get_max_items_from_list(context, max_tokens))

    def qna_search(
        self,
        query: str,
        search_depth: Literal["basic", "advanced"] = "advanced",
        topic: Literal["general", "news", "finance"] = "general",
        days: int = 7,
        max_results: int = 5,
        include_domains: Sequence[str] = None,
        exclude_domains: Sequence[str] = None,
        timeout: int = 60,
        **kwargs,  # Accept custom arguments
    ) -> str:
        """Perform a question-answering search using the Tavily API.

        This method performs a search and returns a direct answer to the query,
        synthesized from the most relevant search results.

        Args:
            query (str): The question to answer.
            search_depth (Literal["basic", "advanced"]): The depth of the search.
            topic (Literal["general", "news", "finance"]): The topic category for the search.
            days (int): Number of days to look back for results.
            max_results (int): Maximum number of results to consider for the answer.
            include_domains (Optional[Sequence[str]]): List of domains to include in results.
            exclude_domains (Optional[Sequence[str]]): List of domains to exclude from results.
            timeout (int): Request timeout in seconds.
            **kwargs: Additional parameters to pass to the API.

        Returns:
            str: A string containing the answer to the query.

        Example:
            >>> client = TavilyClient(api_key="your-api-key")
            >>> answer = client.qna_search(
            ...     query="What is the capital of France?",
            ...     search_depth="advanced"
            ... )
            >>> print(answer)
        """
        timeout = min(timeout, 120)
        response_dict = self._search(
            query,
            search_depth=search_depth,
            topic=topic,
            days=days,
            max_results=max_results,
            include_domains=include_domains,
            exclude_domains=exclude_domains,
            include_raw_content=False,
            include_images=False,
            include_answer=True,
            timeout=timeout,
            **kwargs,
        )
        return response_dict.get("answer", "")

    def get_company_info(
        self,
        query: str,
        search_depth: Literal["basic", "advanced"] = "advanced",
        max_results: int = 5,
        timeout: int = 60,
    ) -> Sequence[dict]:
        """Get comprehensive information about a company. Search depth is advanced by default to get the best answer.

        This method performs a specialized search to gather detailed information
        about a company, including its description, financial data, and recent news.

        Args:
            query (str): The company name or identifier to search for.
            search_depth (Literal["basic", "advanced"]): The depth of the search.
            max_results (int): Maximum number of results to return.
            timeout (int): Request timeout in seconds.

        Returns:
            Sequence[dict]: A sequence of dictionaries containing company information.

        Example:
            >>> client = TavilyClient(api_key="your-api-key")
            >>> company_info = client.get_company_info(
            ...     query="Apple Inc",
            ...     search_depth="advanced"
            ... )
            >>> print(company_info[0]["description"])
        """
        timeout = min(timeout, 120)

        def _perform_search(topic):
            return self._search(
                query,
                search_depth=search_depth,
                topic=topic,
                max_results=max_results,
                include_answer=False,
                timeout=timeout,
            )

        with ThreadPoolExecutor() as executor:
            # Initiate the search for each topic in parallel
            future_to_topic = {
                executor.submit(_perform_search, topic): topic
                for topic in ["news", "general", "finance"]
            }

            all_results = []

            # Process the results as they become available
            for future in as_completed(future_to_topic):
                data = future.result()
                if "results" in data:
                    all_results.extend(data["results"])

        # Sort all the results by score in descending order and take the top 'max_results' items
        sorted_results = sorted(all_results, key=lambda x: x["score"], reverse=True)[
            :max_results
        ]

        return sorted_results


class Client(TavilyClient):
    """
    Tavily API client class.

    WARNING! This class is deprecated. Please use TavilyClient instead.
    """

    def __init__(self, kwargs) -> None:
        warnings.warn(
            "Client is deprecated, please use TavilyClient instead",
            DeprecationWarning,
            stacklevel=2,
        )
        super().__init__(kwargs)<|MERGE_RESOLUTION|>--- conflicted
+++ resolved
@@ -27,21 +27,17 @@
 import os
 import warnings
 from concurrent.futures import ThreadPoolExecutor, as_completed
-<<<<<<< HEAD
 from typing import List, Literal, Optional, Sequence, Union
 
 import requests
 
-=======
-from .utils import get_max_items_from_list
-from .errors import UsageLimitExceededError, InvalidAPIKeyError, MissingAPIKeyError, BadRequestError, ForbiddenError, TimeoutError
->>>>>>> b153eef7
 from .config import AllowedCategory
 from .errors import (
     BadRequestError,
     ForbiddenError,
     InvalidAPIKeyError,
     MissingAPIKeyError,
+    TimeoutError,
     UsageLimitExceededError,
 )
 from .utils import get_max_items_from_list
@@ -165,21 +161,17 @@
             data.update(kwargs)
 
         timeout = min(timeout, 120)
-
-<<<<<<< HEAD
-        response = requests.post(
-            self.base_url + "/search",
-            data=json.dumps(data),
-            headers=self.headers,
-            timeout=timeout,
-            proxies=self.proxies,
-        )
-=======
+      
         try:
-            response = requests.post(self.base_url + "/search", data=json.dumps(data), headers=self.headers, timeout=timeout, proxies=self.proxies)
+            response = requests.post(
+                self.base_url + "/search",
+                data=json.dumps(data),
+                headers=self.headers,
+                timeout=timeout,
+                proxies=self.proxies,
+            )
         except requests.exceptions.Timeout:
             raise TimeoutError(timeout)
->>>>>>> b153eef7
 
         if response.status_code == 200:
             return response.json()
@@ -312,20 +304,16 @@
 
         timeout = min(timeout, 120)
 
-<<<<<<< HEAD
-        response = requests.post(
-            self.base_url + "/extract",
-            data=json.dumps(data),
-            headers=self.headers,
-            timeout=timeout,
-            proxies=self.proxies,
-        )
-=======
         try:
-            response = requests.post(self.base_url + "/extract", data=json.dumps(data), headers=self.headers, timeout=timeout, proxies=self.proxies)
+            response = requests.post(
+                self.base_url + "/extract",
+                data=json.dumps(data),
+                headers=self.headers,
+                timeout=timeout,
+                proxies=self.proxies,
+            )
         except requests.exceptions.Timeout:
             raise TimeoutError(timeout)
->>>>>>> b153eef7
 
         if response.status_code == 200:
             return response.json()
@@ -463,21 +451,16 @@
 
         timeout = min(timeout, 120)
 
-<<<<<<< HEAD
-        response = requests.post(
-            self.base_url + "/crawl",
-            data=json.dumps(data),
-            headers=self.headers,
-            timeout=timeout,
-            proxies=self.proxies,
-        )
-=======
         try:
             response = requests.post(
-                self.base_url + "/crawl", data=json.dumps(data), headers=self.headers, timeout=timeout, proxies=self.proxies)
+                self.base_url + "/crawl",
+                data=json.dumps(data),
+                headers=self.headers,
+                timeout=timeout,
+                proxies=self.proxies,
+            )
         except requests.exceptions.Timeout:
             raise TimeoutError(timeout)
->>>>>>> b153eef7
 
         if response.status_code == 200:
             return response.json()
@@ -615,21 +598,16 @@
 
         timeout = min(timeout, 120)
 
-<<<<<<< HEAD
-        response = requests.post(
-            self.base_url + "/map",
-            data=json.dumps(data),
-            headers=self.headers,
-            timeout=timeout,
-            proxies=self.proxies,
-        )
-=======
         try:
             response = requests.post(
-                self.base_url + "/map", data=json.dumps(data), headers=self.headers, timeout=timeout, proxies=self.proxies)
+                self.base_url + "/map",
+                data=json.dumps(data),
+                headers=self.headers,
+                timeout=timeout,
+                proxies=self.proxies,
+            )
         except requests.exceptions.Timeout:
             raise TimeoutError(timeout)
->>>>>>> b153eef7
 
         if response.status_code == 200:
             return response.json()
